--- conflicted
+++ resolved
@@ -19,17 +19,11 @@
          * If the City has lower population and is not in same country then choose the state.
          */
         for( List<ResolvedLocation> candidates: possibilitiesToDo){
-<<<<<<< HEAD
         	
             List<ResolvedLocation> exactMatches = getExactMatches(candidates); 
             if(exactMatches.size()>0){
-                ResolvedLocation cityCandidate = findFirstCityCandidate(exactMatches);
-                ResolvedLocation adminCandidate = findFirstAdminCandidate(exactMatches);
-=======
-        	      
-            ResolvedLocation cityCandidate = findFirstCityCandidate(candidates, false);
-            ResolvedLocation adminCandidate = findFirstAdminCandidate(candidates, false);
->>>>>>> e6d8d93b
+                ResolvedLocation cityCandidate = findFirstCityCandidate(exactMatches,true);
+                ResolvedLocation adminCandidate = findFirstAdminCandidate(exactMatches,true);
 
                 if (chooseCityOverAdmin(cityCandidate, adminCandidate)){
                     bestCandidates.add(cityCandidate);
@@ -40,8 +34,8 @@
                 }
             } else {
             
-                ResolvedLocation cityCandidate = findFirstCityCandidate(candidates);
-                ResolvedLocation adminCandidate = findFirstAdminCandidate(candidates);
+                ResolvedLocation cityCandidate = findFirstCityCandidate(candidates,false);
+                ResolvedLocation adminCandidate = findFirstAdminCandidate(candidates,false);
     
                 if (chooseCityOverAdmin(cityCandidate, adminCandidate)){
                 	bestCandidates.add(cityCandidate);
