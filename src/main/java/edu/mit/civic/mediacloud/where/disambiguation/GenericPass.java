package edu.mit.civic.mediacloud.where.disambiguation;

import java.util.ArrayList;
import java.util.List;

import org.slf4j.Logger;
import org.slf4j.LoggerFactory;

import com.bericotech.clavin.gazetteer.FeatureClass;
import com.bericotech.clavin.gazetteer.GeoName;
import com.bericotech.clavin.resolver.ResolvedLocation;

/**
 * Wrapper around the concept that we can disambiguate ResolvedLocations in passes, building
 * on the confidence in disambiguation results from preceeding passes. 
 * @author rahulb
 */
public abstract class GenericPass {

    private static final Logger logger = LoggerFactory.getLogger(GenericPass.class);

    private static final double EXACT_MATCH_CONFIDENCE = 1.0;

    private int triggerCount = 0;
    
    public void execute(List<List<ResolvedLocation>> possibilitiesToDo,
            List<ResolvedLocation> bestCandidates) {
        if(possibilitiesToDo.size()==0){    // bail if there is nothing to disambiguate
            return;
        }
        List<List<ResolvedLocation>> possibilitiesToRemove = disambiguate(
                possibilitiesToDo, bestCandidates);
        for(ResolvedLocation pickedCandidate: bestCandidates){
            logSelectedCandidate(pickedCandidate);
            logResolvedLocationInfo(pickedCandidate);
        }
        triggerCount+= possibilitiesToRemove.size();
        for (List<ResolvedLocation> toRemove : possibilitiesToRemove) {
            possibilitiesToDo.remove(toRemove);
        }
        logger.debug("Still have " + possibilitiesToDo.size() + " lists to do");
    }

    abstract public String getDescription();
    
    abstract protected List<List<ResolvedLocation>> disambiguate(
            List<List<ResolvedLocation>> possibilitiesToDo,
            List<ResolvedLocation> bestCandidates);

    /**
     * This version of CLAVIN doesn't appear to fill in the confidence correctly
     * - it says 1.0 for everything. So we need a workaround to see if something
     * is an exact match.
     * 
     * @param candidate
     * @return
     */
<<<<<<< HEAD
    protected static boolean isExactMatch(ResolvedLocation candidate) {
=======
    protected boolean isExactMatch(ResolvedLocation candidate) {
    	logger.debug(candidate.geoname.name + " EQUALS " + candidate.location.text + " ? " + candidate.geoname.name.equals(candidate.location.text));
    	
>>>>>>> e6d8d93b
        return candidate.geoname.name.equals(candidate.location.text);
        // return candidate.confidence==EXACT_MATCH_CONFIDENCE;
    }
    
    protected static List<ResolvedLocation> getExactMatches(List<ResolvedLocation> candidates){
        ArrayList<ResolvedLocation> exactMatches = new ArrayList<ResolvedLocation>();
        for( ResolvedLocation item: candidates){
            if(isExactMatch(item)){
                exactMatches.add(item);
            }
        }
        return exactMatches;
    }

    protected static boolean inSameSuperPlace(ResolvedLocation candidate, List<ResolvedLocation> list){
        for( ResolvedLocation item: list){
            if(candidate.geoname.admin1Code.equals(item.geoname.admin1Code)){
                return true;
            }
        }
        return false;
    }
    protected static boolean isCity(ResolvedLocation candidate){
    	return candidate.geoname.population>0 && candidate.geoname.featureClass==FeatureClass.P;
    
    }
    protected static boolean isAdminRegion(ResolvedLocation candidate){
    	return candidate.geoname.population>0 && candidate.geoname.featureClass==FeatureClass.A;
    }
    protected ResolvedLocation findFirstCityCandidate(List<ResolvedLocation> candidates, boolean exactMatchRequired){
    	for(ResolvedLocation candidate: candidates) {
            if(isCity(candidate)){
            	if (exactMatchRequired && isExactMatch(candidate)){
            		return candidate;
            	} else if (!exactMatchRequired){
            		return candidate;
            	}
            }
        }
    	return null; 	
    }
    protected ResolvedLocation findFirstAdminCandidate(List<ResolvedLocation> candidates, boolean exactMatchRequired){
    	for(ResolvedLocation candidate: candidates) {
            if(isAdminRegion(candidate)){
            	if (exactMatchRequired && isExactMatch(candidate)){
            		return candidate;
            	} else if (!exactMatchRequired){
            		return candidate;
            	}
            }
        }
    	return null; 	
    }
    /* Logic is now to compare the City place with the Admin/State place. 
     * If City has larger population then choose it. If the City and State are in the same country, 
     * then choose the city (this will favor Paris the city over Paris the district in France). 
     * If the City has lower population and is not in same country then choose the state.
     */
    protected boolean chooseCityOverAdmin(ResolvedLocation cityCandidate, ResolvedLocation adminCandidate){
    	if (cityCandidate == null){
    		return false;
    	} else if (adminCandidate == null){
    		return true;
    	} else {
    		return cityCandidate.geoname.population > adminCandidate.geoname.population ||
    			cityCandidate.geoname.primaryCountryCode == adminCandidate.geoname.primaryCountryCode;
    	}
    }
    
	
    protected boolean inSameCountry(ResolvedLocation candidate, List<ResolvedLocation> list){
    	
        for( ResolvedLocation item: list){
            if(candidate.geoname.primaryCountryCode.equals(item.geoname.primaryCountryCode)){
                return true;
            }
        }
        return false;
    }

    public static void logSelectedCandidate(ResolvedLocation candidate){
        logger.debug("  PICKED: "+candidate.location.text+"@"+candidate.location.position);
    }
    
    public static void logResolvedLocationInfo(ResolvedLocation resolvedLocation){
        GeoName candidatePlace = resolvedLocation.geoname; 
        logger.debug("    "+candidatePlace.geonameID+" "+candidatePlace.name+
                ", "+ candidatePlace.admin1Code+
                ", " + candidatePlace.primaryCountryCode
                + " / "+resolvedLocation.confidence
                +" / "+candidatePlace.population + " / " + candidatePlace.featureClass
                + " ( isExactMatch="+isExactMatch(resolvedLocation)+" )");
    }

    /**
     * How many times has this pass triggered a disambiguation  
     * @return
     */
    public int getTriggerCount(){
        return triggerCount;
    }
    
}<|MERGE_RESOLUTION|>--- conflicted
+++ resolved
@@ -55,13 +55,8 @@
      * @param candidate
      * @return
      */
-<<<<<<< HEAD
-    protected static boolean isExactMatch(ResolvedLocation candidate) {
-=======
-    protected boolean isExactMatch(ResolvedLocation candidate) {
+    static boolean isExactMatch(ResolvedLocation candidate) {
     	logger.debug(candidate.geoname.name + " EQUALS " + candidate.location.text + " ? " + candidate.geoname.name.equals(candidate.location.text));
-    	
->>>>>>> e6d8d93b
         return candidate.geoname.name.equals(candidate.location.text);
         // return candidate.confidence==EXACT_MATCH_CONFIDENCE;
     }
@@ -69,7 +64,7 @@
     protected static List<ResolvedLocation> getExactMatches(List<ResolvedLocation> candidates){
         ArrayList<ResolvedLocation> exactMatches = new ArrayList<ResolvedLocation>();
         for( ResolvedLocation item: candidates){
-            if(isExactMatch(item)){
+            if(GenericPass.isExactMatch(item)){
                 exactMatches.add(item);
             }
         }
